--- conflicted
+++ resolved
@@ -1,10 +1,7 @@
 from fastapi import FastAPI, HTTPException
-<<<<<<< HEAD
 from fastapi.staticfiles import StaticFiles
 from fastapi.responses import FileResponse
-=======
 from fastapi.middleware.cors import CORSMiddleware
->>>>>>> 3259be0e
 from pydantic import BaseModel
 from llm import ask_real_estate_agent
 import uvicorn
@@ -15,15 +12,6 @@
 
 # Mount static files directory
 app.mount("/static", StaticFiles(directory="static"), name="static")
-
-# Add CORS middleware
-app.add_middleware(
-    CORSMiddleware,
-    allow_origins=["http://localhost:3000"],
-    allow_credentials=True,
-    allow_methods=["*"],
-    allow_headers=["*"],
-)
 
 class PropertyRequest(BaseModel):
     property_info: str
