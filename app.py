from fastapi import FastAPI, HTTPException
<<<<<<< HEAD
from fastapi.staticfiles import StaticFiles
from fastapi.responses import FileResponse
=======
from fastapi.middleware.cors import CORSMiddleware
>>>>>>> 3259be0e
from pydantic import BaseModel
import uvicorn
import os

# Try to import LLM function with fallback
try:
    from llm import ask_real_estate_agent
    LLM_AVAILABLE = True
except ImportError as e:
    print(f"LLM import failed: {e}")
    LLM_AVAILABLE = False
    def ask_real_estate_agent(property_info):
        return f"PlotTwist Demo Analysis for: {property_info}\n\nThis is a demo version. Full AI analysis requires API keys.\n\nProperty: {property_info}\nStatus: Demo mode - showing placeholder analysis.\n\nTo enable full analysis, set GOOGLE_API_KEY environment variable."

app = FastAPI(title="PlotTwist - Real Estate Development Analyzer", 
              description="AI-powered API for real estate development opportunity analysis")

# Mount static files directory
app.mount("/static", StaticFiles(directory="static"), name="static")

# Add CORS middleware
app.add_middleware(
    CORSMiddleware,
    allow_origins=["http://localhost:3000"],
    allow_credentials=True,
    allow_methods=["*"],
    allow_headers=["*"],
)

class PropertyRequest(BaseModel):
    property_info: str

class PropertyResponse(BaseModel):
    analysis: str

@app.get("/")
async def read_root():
    """Serve the demo HTML page"""
    return FileResponse('static/index.html')

@app.post("/create-report", response_model=PropertyResponse)
async def create_report(request: PropertyRequest):
    try:
        analysis = ask_real_estate_agent(request.property_info)
        return PropertyResponse(analysis=analysis)
    except Exception as e:
        # Return a demo response instead of failing
        demo_analysis = f"""
# PlotTwist Analysis - Demo Mode

## Property: {request.property_info}

### Status: Demo Version
This is a demonstration of the PlotTwist system. The full AI-powered analysis requires API keys.

### What PlotTwist Can Do:
- ✅ Real property data extraction from Boston Assessment records  
- ✅ Zoning analysis and development potential assessment
- ✅ Market intelligence and neighborhood analysis
- ✅ AI-powered strategic recommendations using Google Gemini
- ✅ Development feasibility scoring and FAR calculations

### Sample Output:
**Property Type:** Residential
**Development Potential:** Medium-High  
**Estimated Value:** Contact for full analysis
**Strategic Recommendation:** Full analysis available with API setup

**Error Details (for debugging):** {str(e)}
        """
        return PropertyResponse(analysis=demo_analysis.strip())

@app.get("/health")
async def health_check():
    """Health check endpoint for Cloud Run"""
    return {
        "status": "healthy", 
        "service": "PlotTwist Real Estate Analyzer",
        "llm_available": LLM_AVAILABLE,
        "demo_mode": not LLM_AVAILABLE
    }

@app.get("/info")
async def app_info():
    """Application information for hackathon demo"""
    return {
        "name": "PlotTwist",
        "description": "AI-powered real estate development opportunity analyzer",
        "version": "1.0.0",
        "demo_mode": not LLM_AVAILABLE,
        "features": [
            "Property data extraction from Boston Assessment records",
            "Zoning analysis and development potential assessment",
            "Market intelligence and neighborhood analysis", 
            "AI-powered strategic recommendations",
            "Development feasibility scoring"
        ],
        "endpoints": {
            "demo": "/",
            "analyze": "/create-report",
            "health": "/health"
        }
    }

if __name__ == "__main__":
    port = int(os.environ.get("PORT", 8080))
    uvicorn.run(app, host="0.0.0.0", port=port)
<|MERGE_RESOLUTION|>--- conflicted
+++ resolved
@@ -1,10 +1,7 @@
 from fastapi import FastAPI, HTTPException
-<<<<<<< HEAD
 from fastapi.staticfiles import StaticFiles
 from fastapi.responses import FileResponse
-=======
 from fastapi.middleware.cors import CORSMiddleware
->>>>>>> 3259be0e
 from pydantic import BaseModel
 import uvicorn
 import os
