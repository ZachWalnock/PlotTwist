[
<<<<<<< HEAD
  {
    "address": "65-79 Seattle Street",
    "link": "https://www.bostonplans.org/projects/development-projects/65-79-seattle-street",
    "latitude": 42.3615967,
    "longitude": -71.1262478
  },
  {
    "address": "250 Everett Street",
    "link": "https://www.bostonplans.org/projects/development-projects/250-everett-street",
    "latitude": 42.3618691,
    "longitude": -71.1361314
  },
  {
    "address": "34-36 Pratt Street",
    "link": "https://www.bostonplans.org/projects/development-projects/34-36-pratt-street",
    "latitude": 42.3550645,
    "longitude": -71.1285815
  },
  {
    "address": "393 Cambridge Street",
    "link": "https://www.bostonplans.org/projects/development-projects/393-cambridge-street",
    "latitude": 42.3553728,
    "longitude": -71.1337172
  },
  {
    "address": "80 Gardner Street",
    "link": "https://www.bostonplans.org/projects/development-projects/80-gardner-street",
    "latitude": 42.3538843,
    "longitude": -71.1268191
  },
  {
    "address": "120 Braintree Street",
    "link": "https://www.bostonplans.org/projects/development-projects/120-braintree-street",
    "latitude": 42.3563339,
    "longitude": -71.137467
  },
  {
    "address": "449 Cambridge Street",
    "link": "https://www.bostonplans.org/projects/development-projects/449-cambridge-street",
    "latitude": 42.3545294,
    "longitude": -71.1356565
  },
  {
    "address": "83 Leo M. Birmingham Parkway",
    "link": "https://www.bostonplans.org/projects/development-projects/83-leo-m-birmingham-parkway",
    "latitude": 42.359127,
    "longitude": -71.1483636
  },
  {
    "address": "3430 & 3440 Washington Street",
    "link": "https://www.bostonplans.org/projects/development-projects/3430-3440-washington-street",
    "latitude": 42.3440492,
    "longitude": -71.1426244
  },
  {
    "address": "142-146 St. Mary’s Street",
    "link": "https://www.bostonplans.org/projects/development-projects/142-146-st-marys-street",
    "latitude": 42.3489166,
    "longitude": -71.1068147
  },
  {
    "address": "60 Kilmarnock Street",
    "link": "https://www.bostonplans.org/projects/development-projects/60-80-kilmarnock-street",
    "latitude": 42.3427497,
    "longitude": -71.098518
  },
  {
    "address": "1954 Commonwealth Avenue",
    "link": "https://www.bostonplans.org/projects/development-projects/1954-commonwealth-avenue",
    "latitude": 42.3386275,
    "longitude": -71.156162
  },
  {
    "address": "20 Charlesgate West",
    "link": "https://www.bostonplans.org/projects/development-projects/20-charlesgate-west",
    "latitude": 42.3481992,
    "longitude": -71.0932666
  },
  {
    "address": "344-350 Washington Street",
    "link": "https://www.bostonplans.org/projects/development-projects/344-350-washington-street",
    "latitude": 42.3510975,
    "longitude": -71.1689773
  },
  {
    "address": "11-11 A Parker Hill Avenue",
    "link": "https://www.bostonplans.org/projects/development-projects/11-11-a-parker-hill-avenue",
    "latitude": 42.3326552,
    "longitude": -71.1099637
  },
  {
    "address": "36 Parker Hill Avenue",
    "link": "https://www.bostonplans.org/projects/development-projects/36-parker-hill-avenue",
    "latitude": 42.33172,
    "longitude": -71.1094745
  },
  {
    "address": "On the Square",
    "link": "https://www.bostonplans.org/projects/development-projects/on-the-square-(587-595-washington-st)",
    "latitude": 42.3946818,
    "longitude": -71.1209777
  },
  {
    "address": "51 Dudley Street",
    "link": "https://www.bostonplans.org/projects/development-projects/51-dudley-street",
    "latitude": 42.3959243,
    "longitude": -71.1311716
  },
  {
    "address": "550 Huntington Avenue",
    "link": "https://www.bostonplans.org/projects/development-projects/550-huntington-avenue",
    "latitude": 42.3356047,
    "longitude": -71.0955638
  },
  {
    "address": "77 Terrace Street",
    "link": "https://www.bostonplans.org/projects/development-projects/77-terrace-street",
    "latitude": 42.330983,
    "longitude": -71.0965621
  },
  {
    "address": "521-523 Cambridge Street",
    "link": "https://www.bostonplans.org/projects/development-projects/521-523-cambridge-street",
    "latitude": 42.3613994,
    "longitude": -71.0709873
  },
  {
    "address": "1 & 10 Emerson Place",
    "link": "https://www.bostonplans.org/projects/development-projects/1-10-emerson-place",
    "latitude": 42.364423,
    "longitude": -71.0684564
  },
  {
    "address": "One Mystic Avenue",
    "link": "https://www.bostonplans.org/projects/development-projects/one-mystic-avenue",
    "latitude": 42.3886087,
    "longitude": -71.080698
  },
  {
    "address": "95 Berkeley Street",
    "link": "https://www.bostonplans.org/projects/development-projects/95-berkeley-street",
    "latitude": 42.3472776,
    "longitude": -71.0705601
  },
  {
    "address": "10 Chandler Street",
    "link": "https://www.bostonplans.org/projects/development-projects/10-chandler-street",
    "latitude": 42.3470734,
    "longitude": -71.0697027
  },
  {
    "address": "15 Supertest Street",
    "link": "https://www.bostonplans.org/projects/development-projects/15-supertest-street",
    "latitude": 42.3820046,
    "longitude": -71.0736715
  },
  {
    "address": "25 Supertest Street",
    "link": "https://www.bostonplans.org/projects/development-projects/25-supertest-street",
    "latitude": 42.3820046,
    "longitude": -71.0736715
  },
  {
    "address": "West End Library",
    "link": "https://www.bostonplans.org/projects/development-projects/west-end-library",
    "latitude": 42.3615437,
    "longitude": -71.0650037
  },
  {
    "address": "1 Longfellow Place",
    "link": "https://www.bostonplans.org/projects/development-projects/1-longfellow-place",
    "latitude": 42.3636366,
    "longitude": -71.0647805
  },
  {
    "address": "290 Tremont Street",
    "link": "https://www.bostonplans.org/projects/development-projects/290-tremont-street",
    "latitude": 42.3492932,
    "longitude": -71.0651297
  },
  {
    "address": "50 Herald Street",
    "link": "https://www.bostonplans.org/projects/development-projects/50-herald-street",
    "latitude": 42.3464539,
    "longitude": -71.0649985
  },
  {
    "address": "Suffolk University - 101 Tremont Street",
    "link": "https://www.bostonplans.org/projects/development-projects/suffolk-university-101-tremont-street",
    "latitude": 42.3567011,
    "longitude": -71.0610578
  },
  {
    "address": "52 Plympton Street",
    "link": "https://www.bostonplans.org/projects/development-projects/52-plympton-street",
    "latitude": 42.3387221,
    "longitude": -71.0675693
  },
  {
    "address": "2 Financial Center",
    "link": "https://www.bostonplans.org/projects/development-projects/2-financial-center",
    "latitude": 42.3596785,
    "longitude": -71.0602202
  },
  {
    "address": "17 Bradston Street",
    "link": "https://www.bostonplans.org/projects/development-projects/17-bradston-street",
    "latitude": 42.333987,
    "longitude": -71.0697846
  },
  {
    "address": "134 Hampden Street",
    "link": "https://www.bostonplans.org/projects/development-projects/134-hampden-street",
    "latitude": 42.3285058,
    "longitude": -71.0747804
  },
  {
    "address": "15 Court Square",
    "link": "https://www.bostonplans.org/projects/development-projects/15-court-square",
    "latitude": 42.3582417,
    "longitude": -71.0586656
  },
  {
    "address": "16-18 Hawley Street",
    "link": "https://www.bostonplans.org/projects/development-projects/16-18-hawley-street",
    "latitude": 42.3558733,
    "longitude": -71.0587399
  },
  {
    "address": "920 Centre Street",
    "link": "https://www.bostonplans.org/projects/development-projects/920-centre-street",
    "latitude": 42.3082173,
    "longitude": -71.1216994
  },
  {
    "address": "123 North Washington Street",
    "link": "https://www.bostonplans.org/projects/development-projects/123-n-washington-street",
    "latitude": 42.3657884,
    "longitude": -71.0582107
  },
  {
    "address": "40-50 Warren Street",
    "link": "https://www.bostonplans.org/projects/development-projects/40-50-warren-street",
    "latitude": 42.3204546,
    "longitude": -71.0815471
  },
  {
    "address": "3326 Washington Street",
    "link": "https://www.bostonplans.org/projects/development-projects/3326-washington-street",
    "latitude": 42.3097334,
    "longitude": -71.1041331
  },
  {
    "address": "12 Post Office Square",
    "link": "https://www.bostonplans.org/projects/development-projects/12-post-office-square-office-to-residential",
    "latitude": 42.3577396,
    "longitude": -71.0561247
  },
  {
    "address": "4 Liberty Square",
    "link": "https://www.bostonplans.org/projects/development-projects/4-liberty-square",
    "latitude": 42.3580404,
    "longitude": -71.0547256
  },
  {
    "address": "231-245 Grove Street",
    "link": "https://www.bostonplans.org/projects/development-projects/231-245-grove-street",
    "latitude": 42.3066307,
    "longitude": -71.1469559
  },
  {
    "address": "295-297 Franklin Street",
    "link": "https://www.bostonplans.org/projects/development-projects/295-297-franklin-street",
    "latitude": 42.3567067,
    "longitude": -71.0537404
  },
  {
    "address": "150 Milk Street",
    "link": "https://www.bostonplans.org/projects/development-projects/150-milk-street",
    "latitude": 42.3586231,
    "longitude": -71.0531176
  },
  {
    "address": "259-267 Summer Street",
    "link": "https://www.bostonplans.org/projects/development-projects/259-267-summer-street",
    "latitude": 42.3518417,
    "longitude": -71.0535554
  },
  {
    "address": "259 Allandale Street",
    "link": "https://www.bostonplans.org/projects/development-projects/259-allandale-street",
    "latitude": 42.3026401,
    "longitude": -71.1394007
  },
  {
    "address": "400 Atlantic Avenue",
    "link": "https://www.bostonplans.org/projects/development-projects/390-400r-atlantic-avenue",
    "latitude": 42.3556114,
    "longitude": -71.0504489
  },
  {
    "address": "19-21 West Third Street",
    "link": "https://www.bostonplans.org/projects/development-projects/19-21-west-third-street",
    "latitude": 42.3422879,
    "longitude": -71.0541048
  },
  {
    "address": "639 Warren Street",
    "link": "https://www.bostonplans.org/projects/development-projects/639-warren-street",
    "latitude": 42.3108038,
    "longitude": -71.0833714
  },
  {
    "address": "1028-1032 Dorchester Avenue",
    "link": "https://www.bostonplans.org/projects/development-projects/1028-1032-dorchester-avenue",
    "latitude": 42.3316152,
    "longitude": -71.0569913
  },
  {
    "address": "1444-1446 Dorchester Ave",
    "link": "https://www.bostonplans.org/projects/development-projects/1444-1446-dorchester-ave",
    "latitude": 42.3316152,
    "longitude": -71.0569913
  },
  {
    "address": "246-248 Dorchester Avenue",
    "link": "https://www.bostonplans.org/projects/development-projects/246-248-dorchester-avenue",
    "latitude": 42.3316152,
    "longitude": -71.0569913
  },
  {
    "address": "181 West First Street",
    "link": "https://www.bostonplans.org/projects/development-projects/181-185-west-first-street-184-190-206-west-se",
    "latitude": 42.3417853,
    "longitude": -71.0504743
  },
  {
    "address": "75-77 Dorchester Street",
    "link": "https://www.bostonplans.org/projects/development-projects/75-77-dorchester-street",
    "latitude": 42.3308107,
    "longitude": -71.0545961
  },
  {
    "address": "1200 Centre Street",
    "link": "https://www.bostonplans.org/projects/development-projects/1200-centre-street",
    "latitude": 42.2968715,
    "longitude": -71.1310493
  },
  {
    "address": "460 West Broadway",
    "link": "https://www.bostonplans.org/projects/development-projects/460-west-broadway",
    "latitude": 42.3361685,
    "longitude": -71.0461477
  },
  {
    "address": "151 Liverpool Street",
    "link": "https://www.bostonplans.org/projects/development-projects/151-liverpool-street",
    "latitude": 42.372569,
    "longitude": -71.040517
  },
  {
    "address": "261 Maverick Street",
    "link": "https://www.bostonplans.org/projects/development-projects/261-maverick-street",
    "latitude": 42.3704486,
    "longitude": -71.0396265
  },
  {
    "address": "279 Maverick Street",
    "link": "https://www.bostonplans.org/projects/development-projects/279-maverick-street",
    "latitude": 42.3704486,
    "longitude": -71.0396265
  },
  {
    "address": "555-559 Columbia Road",
    "link": "https://www.bostonplans.org/projects/development-projects/555-559-columbia-road",
    "latitude": 42.3208963,
    "longitude": -71.056325
  },
  {
    "address": "265 Maverick Street",
    "link": "https://www.bostonplans.org/projects/development-projects/265-maverick-street",
    "latitude": 42.367746,
    "longitude": -71.0337356
  },
  {
    "address": "29-33 Romsey Street",
    "link": "https://www.bostonplans.org/projects/development-projects/29-33-romsey-street",
    "latitude": 42.3159663,
    "longitude": -71.0546176
  },
  {
    "address": "2-8 Bowdoin Street",
    "link": "https://www.bostonplans.org/projects/development-projects/2-8-bowdoin-street",
    "latitude": 42.3064764,
    "longitude": -71.0667505
  },
  {
    "address": "9 Geneva Street",
    "link": "https://www.bostonplans.org/projects/development-projects/9-geneva-street",
    "latitude": 42.3682814,
    "longitude": -71.0335072
  },
  {
    "address": "586-598 Canterbury Street",
    "link": "https://www.bostonplans.org/projects/development-projects/586-598-canterbury-street",
    "latitude": 42.2926246,
    "longitude": -71.0971127
  },
  {
    "address": "101 Boston Street",
    "link": "https://www.bostonplans.org/projects/development-projects/101-boston-street",
    "latitude": 42.400458,
    "longitude": -71.0457521
  },
  {
    "address": "22 Drydock Avenue",
    "link": "https://www.bostonplans.org/projects/development-projects/22-drydock-avenue",
    "latitude": 42.344774,
    "longitude": -71.032278
  },
  {
    "address": "62-66 Condor Street",
    "link": "https://www.bostonplans.org/projects/development-projects/62-66-condor-street",
    "latitude": 42.3825953,
    "longitude": -71.0334668
  },
  {
    "address": "98-100 Condor Street",
    "link": "https://www.bostonplans.org/projects/development-projects/98-100-condor-street",
    "latitude": 42.3825953,
    "longitude": -71.0334668
  },
  {
    "address": "110 Wales Street",
    "link": "https://www.bostonplans.org/projects/development-projects/110-wales-street",
    "latitude": 42.2937611,
    "longitude": -71.0830683
  },
  {
    "address": "662-666 East Broadway",
    "link": "https://www.bostonplans.org/projects/development-projects/662-666-east-broadway",
    "latitude": 42.3357088,
    "longitude": -71.0312999
  },
  {
    "address": "99-105 Addison Street",
    "link": "https://www.bostonplans.org/projects/development-projects/99-105-addison-street",
    "latitude": 42.3986207,
    "longitude": -71.0348235
  },
  {
    "address": "841 Morton Street",
    "link": "https://www.bostonplans.org/projects/development-projects/841-morton-street",
    "latitude": 42.2810546,
    "longitude": -71.0865269
  },
  {
    "address": "990 American Legion Highway",
    "link": "https://www.bostonplans.org/projects/development-projects/990-american-legion-highway",
    "latitude": 42.2737788,
    "longitude": -71.1168524
  },
  {
    "address": "555 Talbot Avenue",
    "link": "https://www.bostonplans.org/projects/development-projects/555-talbot-avenue",
    "latitude": 42.2860989,
    "longitude": -71.0646266
  },
  {
    "address": "2062 Dorchester Avenue",
    "link": "https://www.bostonplans.org/projects/development-projects/2062-dorchester-avenue",
    "latitude": 42.280447,
    "longitude": -71.0654783
  },
  {
    "address": "157 Granite Avenue",
    "link": "https://www.bostonplans.org/projects/development-projects/157-granite-avenue",
    "latitude": 42.2790746,
    "longitude": -71.0543267
  },
  {
    "address": "85-87 Walnut Street",
    "link": "https://www.bostonplans.org/projects/development-projects/85-87-walnut-street",
    "latitude": 42.2864348,
    "longitude": -71.0413589
  },
  {
    "address": "1214 Bennington Street",
    "link": "https://www.bostonplans.org/projects/development-projects/1214-bennington-street",
    "latitude": 42.3889455,
    "longitude": -70.998325
  },
  {
    "address": "1318 River Street",
    "link": "https://www.bostonplans.org/projects/development-projects/1318-river-street",
    "latitude": 42.2552457,
    "longitude": -71.126118
  },
  {
    "address": "1305 Hyde Park Avenue",
    "link": "https://www.bostonplans.org/projects/development-projects/1305-hyde-park-avenue",
    "latitude": 42.2542388,
    "longitude": -71.1245419
  },
  {
    "address": "1702 Hyde Park Avenue",
    "link": "https://www.bostonplans.org/projects/development-projects/1702-hyde-park-avenue",
    "latitude": 42.2403188,
    "longitude": -71.1307812
  },
  {
    "address": "1740 Hyde Park Avenue",
    "link": "https://www.bostonplans.org/projects/development-projects/1740-hyde-park-avenue",
    "latitude": 42.2398212,
    "longitude": -71.1313638
  },
  {
    "address": "244-284 A Street",
    "link": "https://www.bostonplans.org/projects/development-projects/244-284-a-street",
    "latitude": 0.0,
    "longitude": 0.0
  },
  {
    "address": "415 Newbury Street",
    "latitude": 42.3482396,
    "longitude": -71.089737,
    "link": "https://www.bostonplans.org/projects/development-projects/415-newbury-street"
  },
  {
    "address": "Parcel 13",
    "latitude": 42.347743,
    "longitude": -71.0871425,
    "link": "https://www.bostonplans.org/projects/development-projects/parcel-13"
  },
  {
    "address": "380 Stuart Street",
    "latitude": 42.3490185,
    "longitude": -71.0729399,
    "link": "https://www.bostonplans.org/projects/development-projects/380-stuart-street"
  },
  {
    "address": "220 Huntington Avenue",
    "latitude": 42.3435153,
    "longitude": -71.0833389,
    "link": "https://www.bostonplans.org/projects/development-projects/220-huntington-avenue"
  },
  {
    "address": "140 Clarendon Street",
    "latitude": 42.3485849,
    "longitude": -71.0744787,
    "link": "https://www.bostonplans.org/projects/development-projects/140-clarendon-street"
  },
  {
    "address": "415 Newbury Street",
    "latitude": 42.3482396,
    "longitude": -71.089737,
    "link": "https://www.bostonplans.org/projects/development-projects/415-newbury-street"
  },
  {
    "address": "Parcel 13",
    "latitude": 42.347743,
    "longitude": -71.0871425,
    "link": "https://www.bostonplans.org/projects/development-projects/parcel-13"
  },
  {
    "address": "380 Stuart Street",
    "latitude": 42.3490185,
    "longitude": -71.0729399,
    "link": "https://www.bostonplans.org/projects/development-projects/380-stuart-street"
  },
  {
    "address": "220 Huntington Avenue",
    "latitude": 42.3435153,
    "longitude": -71.0833389,
    "link": "https://www.bostonplans.org/projects/development-projects/220-huntington-avenue"
  },
  {
    "address": "140 Clarendon Street",
    "latitude": 42.3485849,
    "longitude": -71.0744787,
    "link": "https://www.bostonplans.org/projects/development-projects/140-clarendon-street"
  }
]
=======
  
>>>>>>> 11c838e7
<|MERGE_RESOLUTION|>--- conflicted
+++ resolved
@@ -1,5 +1,4 @@
 [
-<<<<<<< HEAD
   {
     "address": "65-79 Seattle Street",
     "link": "https://www.bostonplans.org/projects/development-projects/65-79-seattle-street",
@@ -582,7 +581,4 @@
     "longitude": -71.0744787,
     "link": "https://www.bostonplans.org/projects/development-projects/140-clarendon-street"
   }
-]
-=======
-  
->>>>>>> 11c838e7
+]