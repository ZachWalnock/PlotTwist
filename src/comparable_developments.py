from __future__ import annotations

import csv
import time
import asyncio
import sys
from dataclasses import dataclass
from typing import List, Optional, Dict
from urllib.parse import urljoin, urlencode
from concurrent.futures import ThreadPoolExecutor, as_completed

import requests
import aiohttp
from bs4 import BeautifulSoup
import json


@dataclass
class Development:
    address: str
    link: str
    latitude: float
    longitude: float
    distance: float = 0.0


BASE = "https://www.bostonplans.org"
LIST_URL = f"{BASE}/projects/development-projects"

def haversine_distance_miles(lat1, lon1, lat2, lon2):
    """
    Calculate the great-circle distance between two points on the Earth (specified in decimal degrees).
    Returns distance in miles.
    """
    from math import radians, sin, cos, sqrt, atan2

    # Radius of Earth in miles
    R = 3958.8

    # Convert decimal degrees to radians
    lat1_rad, lon1_rad = radians(lat1), radians(lon1)
    lat2_rad, lon2_rad = radians(lat2), radians(lon2)

    # Haversine formula
    dlat = lat2_rad - lat1_rad
    dlon = lon2_rad - lon1_rad

    a = sin(dlat / 2) ** 2 + cos(lat1_rad) * cos(lat2_rad) * sin(dlon / 2) ** 2
    c = 2 * atan2(sqrt(a), sqrt(1 - a))

    distance = R * c
    return distance


# ========== ASYNC GEOCODING FUNCTIONS ==========

async def geocode_boston_address_async(address: str) -> Optional[Dict]:
    """
    Asynchronous version of geocoding that makes concurrent requests to all services.
    Much faster than the sequential version.
    """
    async with aiohttp.ClientSession(timeout=aiohttp.ClientTimeout(total=30)) as session:
        # Create tasks for all geocoding methods
        tasks = [
            _geocode_with_arcgis_world_async(session, address),
            _geocode_with_boston_arcgis_async(session, address),
            _geocode_with_nominatim_async(session, address)
        ]
        
        # Wait for the first successful result
        for completed_task in asyncio.as_completed(tasks):
            try:
                result = await completed_task
                if result:
                    return {
                        'latitude': result['y'],
                        'longitude': result['x'],
                        'score': result['score'],
                        'address': result['address'],
                        'method': result.get('method', 'unknown')
                    }
            except Exception as e:
                continue
        
        return None

async def _geocode_with_arcgis_world_async(session: aiohttp.ClientSession, address: str) -> Optional[Dict]:
    """Async version of ArcGIS World geocoding"""
    try:
        geocode_url = "https://geocode-api.arcgis.com/arcgis/rest/services/World/GeocodeServer/findAddressCandidates"
        params = {
            'SingleLine': address,
            'f': 'json',
            'outSR': '4326',
            'maxLocations': 1,
            'category': 'Address',
            'countryCode': 'USA'
        }
        
        async with session.get(geocode_url, params=params) as response:
            data = await response.json()
            
            if data.get('candidates') and len(data['candidates']) > 0:
                candidate = data['candidates'][0]
                location = candidate['location']
                return {
                    'x': location['x'],
                    'y': location['y'],
                    'score': candidate['score'],
                    'address': candidate['address'],
                    'method': 'arcgis_world'
                }
    except Exception:
        pass
    return None

async def _geocode_with_boston_arcgis_async(session: aiohttp.ClientSession, address: str) -> Optional[Dict]:
    """Async version of Boston ArcGIS geocoding"""
    try:
        geocode_url = "https://services.arcgis.com/sFnw0xNflSi8J0qw/arcgis/rest/services/Boston_Composite_Locator/GeocodeServer/findAddressCandidates"
        params = {
            'SingleLine': address,
            'f': 'json',
            'outSR': '4326',
            'maxLocations': 1
        }
        
        async with session.get(geocode_url, params=params) as response:
            data = await response.json()
            
            if data.get('candidates') and len(data['candidates']) > 0:
                candidate = data['candidates'][0]
                location = candidate['location']
                return {
                    'x': location['x'],
                    'y': location['y'],
                    'score': candidate['score'],
                    'address': candidate['address'],
                    'method': 'boston_arcgis'
                }
    except Exception:
        pass
    return None

async def _geocode_with_nominatim_async(session: aiohttp.ClientSession, address: str) -> Optional[Dict]:
    """Async version of Nominatim geocoding"""
    try:
        geocode_url = "https://nominatim.openstreetmap.org/search"
        params = {
            'q': address,
            'format': 'json',
            'limit': 1,
            'countrycodes': 'us',
            'bounded': 1,
            'viewbox': '-71.191155,42.227925,-70.986365,42.400819'
        }
        headers = {'User-Agent': 'BostonZoningTool/1.0'}
        
        async with session.get(geocode_url, params=params, headers=headers) as response:
            data = await response.json()
            
            if data and len(data) > 0:
                result = data[0]
                return {
                    'x': float(result['lon']),
                    'y': float(result['lat']),
                    'score': 100,
                    'address': result['display_name'],
                    'method': 'nominatim'
                }
    except Exception:
        pass
    return None

# ========== BATCH GEOCODING FUNCTIONS ==========

async def geocode_addresses_batch_async(developments: List[Development], batch_size: int = 10) -> List[Optional[Dict]]:
    """
    Asynchronous batch geocoding with controlled concurrency.
    Most efficient for large numbers of addresses.
    
    Args:
        addresses: List of address strings
        batch_size: Number of addresses to process concurrently
    
    Returns:
        List of results, one per address (None if geocoding failed)
    """
    results = [None] * len(developments)
    
    # Process in batches to avoid overwhelming the APIs
    for i in range(0, len(developments), batch_size):
        batch = developments[i:i + batch_size]
        batch_tasks = [geocode_boston_address_async(d.address) for d in batch]
        
        batch_results = await asyncio.gather(*batch_tasks, return_exceptions=True)
        
        # Store results
        for j, result in enumerate(batch_results):
            if isinstance(result, Exception):
                print(f"Geocoding failed for address at index {i+j}: {result}")
                results[i + j] = None
            else:
                results[i + j] = result
        
        # Small delay between batches to be respectful to APIs
        if i + batch_size < len(developments):
            await asyncio.sleep(0.1)
    
    return results


def parse_list_page(html: str, base_url: str) -> List[Development]:
    """
    Parse one listing page. Tries the classes you observed first,
    then falls back to a generic selector for project links.
    """
    soup = BeautifulSoup(html, "html.parser")
    devs: List[Development] = []

    # 1) Primary path: your observed DOM
    wrapper = soup.find("div", class_="projectTableWrapper")
    if wrapper:
        for card in wrapper.find_all("div", class_="devprojectTable"):
            a = card.find("a", href=True)
            if a:
                address = a.get_text(strip=True)
                link = urljoin(base_url, a["href"])
                if address and "/projects/development-projects" in link:
                    devs.append(Development(address=address, link=link))
    # 2) Fallback path: any project links in the list view
    if not devs:
        # These anchors are the project entries (their text is often the address)
        for a in soup.select('a[href*="/projects/development-projects/"]'):
            text = a.get_text(strip=True)
            href = a.get("href", "")
            if not text or not href:
                continue
            # Skip obvious non-item links (nav, category headers, etc.)
            if "Development Projects & Plans" in text or "Projects & Plans" in text:
                continue
            link = urljoin(base_url, href)
            devs.append(Development(address=text, link=link, latitude=float('nan'), longitude=float('nan')))

        # Deduplicate by link
        seen = set()
        unique = []
        for d in devs:
            if d.link not in seen:
                seen.add(d.link)
                unique.append(d)
        devs = unique

    return devs


def scrape_developments(num_pages: int = 100, delay_sec: float = 0.1, neighbordhood: Optional[str] = None) -> List[Development]:
    """
    Scrape up to `num_pages` pages of the Development Projects listing.
    Page 1 is the base URL (no ?page=), pages >= 2 use ?page=N.
    """
    session = requests.Session()
    session.headers.update({
        # Friendly UA; helps some sites serve full HTML
        "User-Agent": "Mozilla/5.0 (X11; Linux x86_64) "
                      "AppleWebKit/537.36 (KHTML, like Gecko) "
                      "Chrome/124.0.0.0 Safari/537.36"
    })

    all_devs: List[Development] = []
    with open("neighborhood-id-mapping.json", "r", encoding="utf-8") as f:
        neighborhood_id_mapping = json.load(f)
    params = {"sortby": "filed", "sortdirection": "DESC"}
    if neighbordhood:
        params['neighborhoodid'] = neighborhood_id_mapping[neighbordhood.lower()]
    for page in range(1, num_pages + 1):
        # Construct URL with query parameters
        url = f"{LIST_URL}?{urlencode(params)}"
            
        resp = session.get(url, timeout=30)
        resp.raise_for_status()

        page_devs = parse_list_page(resp.text, BASE)
        all_devs.extend(page_devs)

        print(f"Page {page}: {len(page_devs)} items")
        time.sleep(delay_sec)  # be polite

    return all_devs


<<<<<<< HEAD
async def main_async(target_address: str, neighbordhood: str):
=======
async def main_async():
    # Check for help flag
    if len(sys.argv) > 1 and sys.argv[1] in ['-h', '--help', 'help']:
        print("Usage: python src/comparable_developments.py [ADDRESS]")
        print("Example: python src/comparable_developments.py '123 Main St, Boston, MA'")
        print("If no address is provided, uses default: 263 N Harvard St, Allston, MA 02134")
        return
    
    # Get target address from command line argument or use default
    default_address = "263 N Harvard St, Allston, MA 02134"
    if len(sys.argv) > 1:
        target_address = sys.argv[1]
        print(f"Using provided address: {target_address}")
    else:
        target_address = default_address
        print(f"No address provided, using default: {target_address}")
>>>>>>> 11c838e7
    print("Geocoding target address...")
    target_result = await geocode_boston_address_async(target_address)
    if not target_result:
        print("Failed to geocode target address!")
        return
        
    print(f"Target coords: {target_result['latitude']}, {target_result['longitude']}")
    
    print("Scraping developments...")
    developments = scrape_developments(num_pages=2, neighbordhood=neighbordhood)
    print(f"Found {len(developments)} developments")
<<<<<<< HEAD

    with open("cached-developments.json", "r", encoding="utf-8") as f:
        cached_developments = json.load(f)
=======
    
    # Load cached developments with error handling
    try:
        with open("cached-developments.json", "r", encoding="utf-8") as f:
            cached_developments = json.load(f)
        print(f"Loaded {len(cached_developments)} cached developments")
    except (FileNotFoundError, json.JSONDecodeError) as e:
        print(f"Cache file issue ({e}), starting fresh")
        cached_developments = []
>>>>>>> 11c838e7
    cached_addresses = [d["address"] for d in cached_developments]
    # Extract addresses for batch geocoding
    developments_to_geocode = [d for d in developments if d.address not in cached_addresses]
    print(f"Geocoding {len(developments_to_geocode)} developments...")
    geocoded_developments = [d for d in developments if d.address in cached_addresses]
    for d in geocoded_developments:
        for c in cached_developments:
            if c["address"] == d.address:
                d.latitude = c["latitude"]
                d.longitude = c["longitude"]
                d.distance = haversine_distance_miles(
                    d.latitude, d.longitude, 
                    target_result['latitude'], target_result['longitude']
                )
                break
    
    print(f"Batch geocoding {len(developments_to_geocode)} addresses (async)...")
    start_time = time.time()
    geocode_results = await geocode_addresses_batch_async(developments_to_geocode, batch_size=10)
    end_time = time.time()
    
    print(f"Geocoded {len(developments_to_geocode)} addresses in {end_time - start_time:.2f} seconds")
    
    # Set coordinates and distances for developments that were geocoded
    for i, (dev, result) in enumerate(zip(developments_to_geocode, geocode_results)):
        if result:
            dev.latitude = result['latitude']
            dev.longitude = result['longitude']
            distance = haversine_distance_miles(
                dev.latitude, dev.longitude, 
                target_result['latitude'], target_result['longitude']
            )
            dev.distance = distance
            cached_developments.append({
<<<<<<< HEAD
                "address": dev.address,
                "latitude": dev.latitude,
                "longitude": dev.longitude,
                "link": dev.link
=======
                'address': dev.address,
                'latitude': dev.latitude,
                'longitude': dev.longitude,
                'link': dev.link
>>>>>>> 11c838e7
            })
        else:
            dev.distance = float('inf')  # Failed geocoding
    
    developments = geocoded_developments + developments_to_geocode
    # Sort by distance
    developments.sort(key=lambda d: d.distance)
    
    # Write the 30 closest developments to a markdown file
    closest_developments = [d for d in developments if not (d.latitude == 0 and d.longitude == 0)][:30]
    with open("closest_developments.md", "w", encoding="utf-8") as md_file:
        for d in closest_developments:
            # Write address as a markdown heading with embedded link
            md_file.write(f"## [{d.address}]({d.link})\n")
            # Write distance below
            md_file.write(f"Distance from target: {d.distance:.2f} miles\n\n")
    print(f"\nWrote {len(closest_developments)} closest developments to closest_developments.md")
    

    with open("cached-developments.json", "w", encoding="utf-8") as f:
        json.dump(cached_developments, f, ensure_ascii=False, indent=2)
    
    print(f"Saved {len(developments)} developments to cached-developments.json")


if __name__ == "__main__":
    target_address = "263 N Harvard St, Allston, MA 02134"
    neighbordhood = "allston"
    asyncio.run(main_async(target_address, neighbordhood))<|MERGE_RESOLUTION|>--- conflicted
+++ resolved
@@ -289,26 +289,7 @@
     return all_devs
 
 
-<<<<<<< HEAD
 async def main_async(target_address: str, neighbordhood: str):
-=======
-async def main_async():
-    # Check for help flag
-    if len(sys.argv) > 1 and sys.argv[1] in ['-h', '--help', 'help']:
-        print("Usage: python src/comparable_developments.py [ADDRESS]")
-        print("Example: python src/comparable_developments.py '123 Main St, Boston, MA'")
-        print("If no address is provided, uses default: 263 N Harvard St, Allston, MA 02134")
-        return
-    
-    # Get target address from command line argument or use default
-    default_address = "263 N Harvard St, Allston, MA 02134"
-    if len(sys.argv) > 1:
-        target_address = sys.argv[1]
-        print(f"Using provided address: {target_address}")
-    else:
-        target_address = default_address
-        print(f"No address provided, using default: {target_address}")
->>>>>>> 11c838e7
     print("Geocoding target address...")
     target_result = await geocode_boston_address_async(target_address)
     if not target_result:
@@ -320,21 +301,9 @@
     print("Scraping developments...")
     developments = scrape_developments(num_pages=2, neighbordhood=neighbordhood)
     print(f"Found {len(developments)} developments")
-<<<<<<< HEAD
 
     with open("cached-developments.json", "r", encoding="utf-8") as f:
         cached_developments = json.load(f)
-=======
-    
-    # Load cached developments with error handling
-    try:
-        with open("cached-developments.json", "r", encoding="utf-8") as f:
-            cached_developments = json.load(f)
-        print(f"Loaded {len(cached_developments)} cached developments")
-    except (FileNotFoundError, json.JSONDecodeError) as e:
-        print(f"Cache file issue ({e}), starting fresh")
-        cached_developments = []
->>>>>>> 11c838e7
     cached_addresses = [d["address"] for d in cached_developments]
     # Extract addresses for batch geocoding
     developments_to_geocode = [d for d in developments if d.address not in cached_addresses]
@@ -369,17 +338,10 @@
             )
             dev.distance = distance
             cached_developments.append({
-<<<<<<< HEAD
                 "address": dev.address,
                 "latitude": dev.latitude,
                 "longitude": dev.longitude,
                 "link": dev.link
-=======
-                'address': dev.address,
-                'latitude': dev.latitude,
-                'longitude': dev.longitude,
-                'link': dev.link
->>>>>>> 11c838e7
             })
         else:
             dev.distance = float('inf')  # Failed geocoding
